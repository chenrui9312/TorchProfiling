--- conflicted
+++ resolved
@@ -49,14 +49,11 @@
     });
 
     m.def("write_to_file", []() {
-<<<<<<< HEAD
         recorder::write_to_file();
     });
+
     m.def("enable_recorder", []() {
         recorder::enable_recorder();
-=======
-        recorder::write();
->>>>>>> 5aec8eca
     });
 
 }
